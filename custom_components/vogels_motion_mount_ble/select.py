--- conflicted
+++ resolved
@@ -1,118 +1,103 @@
-"""Select entities to define properties for Vogels Motion Mount BLE entities."""
-
-import logging
-
-from homeassistant.components.select import SelectEntity
-from homeassistant.core import HomeAssistant
-from homeassistant.helpers.entity_platform import AddEntitiesCallback
-
-from . import VogelsMotionMountBleConfigEntry
-from .api import (
-    SettingsRequestType,
-    VogelsMotionMountActionType,
-    VogelsMotionMountAutoMoveType,
-)
-from .base import VogelsMotionMountBleBaseEntity
-from .coordinator import VogelsMotionMountBleCoordinator
-
-_LOGGER = logging.getLogger(__name__)
-
-
-async def async_setup_entry(
-    _: HomeAssistant,
-    config_entry: VogelsMotionMountBleConfigEntry,
-    async_add_entities: AddEntitiesCallback,
-):
-    """Set up the Selectors for automove."""
-    coordinator: VogelsMotionMountBleCoordinator = config_entry.runtime_data
-
-    async_add_entities(
-        [
-            AutomoveSelect(coordinator),
-            FreezePresetSelect(coordinator),
-        ]
-    )
-
-
-class AutomoveSelect(VogelsMotionMountBleBaseEntity, SelectEntity):
-    """Implementation of the Automove Selector."""
-
-    _attr_unique_id = "auto_move"
-    _attr_translation_key = _attr_unique_id
-    _attr_options = ["off", "hdmi_1", "hdmi_2", "hdmi_3", "hdmi_4", "hdmi_5"]
-    _attr_icon = "mdi:autorenew"
-
-    @property
-    def available(self) -> bool:  # type: ignore
-        """Set availability if preset exists and user has permission."""
-        return self.coordinator.api.has_permission(
-            action_type=VogelsMotionMountActionType.Settings,
-            settings_request_type=SettingsRequestType.change_tv_on_off_detection,
-        )
-
-    @property
-    def current_option(self):  # type: ignore
-        """Return the current active automove option."""
-        if self.coordinator.data.automove_type is None:
-            return None
-        return self.coordinator.data.automove_type.value
-
-    async def async_select_option(self, option: str) -> None:
-        """Select an option."""
-        await self.coordinator.api.set_automove(option)
-
-
-class FreezePresetSelect(VogelsMotionMountBleBaseEntity, SelectEntity):
-    """Implementation of the Freeze preset Selector."""
-
-    _attr_unique_id = "freeze_preset"
-    _attr_translation_key = _attr_unique_id
-    _attr_icon = "mdi:snowflake"
-
-    @property
-    def current_option(self):  # type: ignore
-        """Return the current selected freeze preset."""
-        if self.coordinator.data.freeze_preset_index is None:
-            return None
-        return self.options[self.coordinator.data.freeze_preset_index]
-
-    @property
-<<<<<<< HEAD
-    def options(self) -> list[str]:  # type: ignore
-        """Return the possible options."""
-        # Dynamically generated based on coordinator data
-        return ["0"] + [
-            str(preset.name)
-            for _, preset in self.coordinator.data.presets.items()
-=======
-    def options(self) -> list[str]:
-        """Return the possible options."""
-        # Dynamically generated based on coordinator data
-        if self.coordinator.data is None:
-            return []
-        return ["0"] + [
-            str(preset.name)
-            for preset in self.coordinator.data.presets.items()
->>>>>>> e14e0cf2
-            if preset is not None
-        ]
-
-    @property
-    def available(self) -> bool:  # type: ignore
-        """Set availability if automove is turned on."""
-        if (
-            self.coordinator.data
-            and self.coordinator.data.automove_type
-            is not VogelsMotionMountAutoMoveType.Off
-            and self.coordinator.api.has_permission(
-                action_type=VogelsMotionMountActionType.Settings,
-                settings_request_type=SettingsRequestType.change_default_position,
-            )
-        ):
-            return True
-        return False
-
-    async def async_select_option(self, option: str) -> None:
-        """Select an option."""
-        index = self.options[option]
-        await self.coordinator.api.set_freeze_preset(index)
+"""Select entities to define properties for Vogels Motion Mount BLE entities."""
+
+from homeassistant.components.select import SelectEntity
+from homeassistant.core import HomeAssistant
+from homeassistant.helpers.entity_platform import AddEntitiesCallback
+
+from . import VogelsMotionMountBleConfigEntry
+from .api import (
+    SettingsRequestType,
+    VogelsMotionMountActionType,
+    VogelsMotionMountAutoMoveType,
+)
+from .base import VogelsMotionMountBleBaseEntity
+from .coordinator import VogelsMotionMountBleCoordinator
+
+
+async def async_setup_entry(
+    _: HomeAssistant,
+    config_entry: VogelsMotionMountBleConfigEntry,
+    async_add_entities: AddEntitiesCallback,
+):
+    """Set up the Selectors for automove."""
+    coordinator: VogelsMotionMountBleCoordinator = config_entry.runtime_data
+
+    async_add_entities(
+        [
+            AutomoveSelect(coordinator),
+            FreezePresetSelect(coordinator),
+        ]
+    )
+
+
+class AutomoveSelect(VogelsMotionMountBleBaseEntity, SelectEntity):
+    """Implementation of the Automove Selector."""
+
+    _attr_unique_id = "auto_move"
+    _attr_translation_key = _attr_unique_id
+    _attr_options = ["off", "hdmi_1", "hdmi_2", "hdmi_3", "hdmi_4", "hdmi_5"]
+    _attr_icon = "mdi:autorenew"
+
+    @property
+    def available(self) -> bool:  # type: ignore
+        """Set availability if preset exists and user has permission."""
+        return self.coordinator.api.has_permission(
+            action_type=VogelsMotionMountActionType.Settings,
+            settings_request_type=SettingsRequestType.change_tv_on_off_detection,
+        )
+
+    @property
+    def current_option(self):  # type: ignore
+        """Return the current active automove option."""
+        if self.coordinator.data.automove_type is None:
+            return None
+        return self.coordinator.data.automove_type.value
+
+    async def async_select_option(self, option: str) -> None:
+        """Select an option."""
+        await self.coordinator.api.set_automove(option)
+
+
+class FreezePresetSelect(VogelsMotionMountBleBaseEntity, SelectEntity):
+    """Implementation of the Freeze preset Selector."""
+
+    _attr_unique_id = "freeze_preset"
+    _attr_translation_key = _attr_unique_id
+    _attr_icon = "mdi:snowflake"
+
+    @property
+    def current_option(self) -> str | None:  # type: ignore
+        """Return the current selected freeze preset."""
+        if self.coordinator.data.freeze_preset_index is None:
+            return None
+        return self.options[self.coordinator.data.freeze_preset_index]
+
+    @property
+    def options(self) -> list[str]:  # type: ignore
+        """Return the possible options."""
+        # Dynamically generated based on coordinator data
+        return ["0"] + [
+            str(preset.name)
+            for _, preset in self.coordinator.data.presets.items()
+            if preset is not None
+        ]
+
+    @property
+    def available(self) -> bool:  # type: ignore
+        """Set availability if automove is turned on."""
+        if (
+            self.coordinator.data
+            and self.coordinator.data.automove_type
+            is not VogelsMotionMountAutoMoveType.Off
+            and self.coordinator.api.has_permission(
+                action_type=VogelsMotionMountActionType.Settings,
+                settings_request_type=SettingsRequestType.change_default_position,
+            )
+        ):
+            return True
+        return False
+
+    async def async_select_option(self, option: str) -> None:
+        """Select an option."""
+        index = self.options[option]
+        await self.coordinator.api.set_freeze_preset(index)