# Vogels MotionMount (TVM 7675) for Home Assistant

Allows you to control the Vogel's MotionMount TVM 7675 non PRO device.
<<<<<<< HEAD
=======

Project is still in heavy development, some features are missing and there are no unit tests yet.
>>>>>>> b9687294

## Setup

Use HACS to add this repository or copy the contents in the custom_integrations folder.

During Setup the following options appear:
- MAC: The mac address of the device, required to connect to a BLE device
- Device name: Local device name, only used within Home Assistant, not necessary to match the BLE Device name.
- PIN: Within the Vogel's MotionMount you can setup 2 different pins
  - Authorized user pin: this pin can be used to control the device or change settings
  - Supervisior pin: when this secondary pin is setup, the authorized user will loose the possibility to change the settings, which settings an authorized user has access to can be changed

When the integration is set up the integration tries to connect to the Vogel's MotionMount on each restart, it tries in 1 minute intervals until successful connection.

## Status

| Property | Description | Service | Entity | 
|----------|-------------|---------|------------|
| Name | Device Name | set_name | ✅ | 
| Distance | Distance from Wall in Percentage | set_distance | ✅ | 
| Rotation | Rotation left/right (get, set) | set_rotation | ✅ | 
| Presets | Name | set_preset | ✅ | 
| Presets | Distance | set_preset | ✅ | 
| Presets | Rotation | set_preset | ✅ | 
| Presets | Delete | delete_preset | ✅ | 
| Presets | Add | add_preset | ✅ | 
| Select Preset | move to a preset | select_preset | ✅ | 
| Auto Move | Auto Move to Freeze Position, On/Off and 5 different HDMI detection Modes | set_automove | ✅ | 
| Freeze preset | Preset to be used when TV is turned of | set_freeze_preset | ✅ | 
| TV width | Set the width of the TV in cm, in order for the Mount to know the max rotation | set_tv_width | ✅ | 
| Authorized user Pin | Pin to controls or change the settings | set_authorised_user_pin | ❌ | 
| Supervisor Pin | Pin to limit settings control for authorizes user | set_supervisior_pin | ❌ | 
| Authorizes user features | Wich settings an authorized user can change | set_multi_pin_features | ✅ | 
| CEB BL, FW Version | Version of CEB |  | ✅ | 
| MCP BL, FW Version | Version of MCP |  | ✅ | 
| Refresh Data | read data from device | refresh_data | ✅ | 
| Disconnect | disconnect device | disconnect | ✅ | 

# Bluetooth GATT Services and Characteristics

---

Encoding is usually Big Endian, noted when otherwise.

## Service 1: `3e6fe65d-ed78-11e4-895e-00026fd5c52c`

| UUID | Read | Write | Notify | Data |
|------|------|-------|--------|-------------|
| `c005fa00-0651-4800-b000-000000000000` | ✅ | ✅ | ✅ | Movement (forward/backward), range: `0` - `100` |
| `c005fa01-0651-4800-b000-000000000000` | ✅ | ✅ | ✅ | Rotation (left/right), range `-100` - `100` |
| `c005fa02-0651-4800-b000-000000000000` | ✅ | ✅ | ❌ | Auto Move HDMI:<br>• 1: off `1` / on `00`<br>• 2: off `5` / on `4`<br>• 3: off `9` / on `8`<br>• 4: off `13` / on `12`<br>• 5: off `17` / on `16` |
| `c005fa03-0651-4800-b000-000000000000` | ✅ | ✅ | ✅ | Unknown |
| `c005fa07-0651-4800-b000-000000000000` | ✅ | ❌ | ❌ | Unknown |
| `c005fa08-0651-4800-b000-000000000000` | ✅ | ❌ | ❌ | CEB BL Version |
| `c005fa09-0651-4800-b000-000000000000` | ✅ | ❌ | ❌ | Unknown |
| `c005fa0a-0651-4800-b000-000000000000` | ✅ | ✅ | ❌ | Preset 0 Format:<br>• Byte 0: exists/deleted `1`/`0`<br>• Bytes 1–2: Distance<br>• Bytes 3–4: Rotation<br>• Bytes 5–20: Name (UTF-8 string) |
| `c005fa0b-0651-4800-b000-000000000000` | ✅ | ✅ | ❌ | Preset 1 Format:<br>• Byte 0: exists/deleted `1`/`0`<br>• Bytes 1–2: Distance<br>• Bytes 3–4: Rotation<br>• Bytes 5–20: Name (UTF-8 string) |
| `c005fa0c-0651-4800-b000-000000000000` | ✅ | ✅ | ❌ | Preset 2 Format:<br>• Byte 0: exists/deleted `1`/`0`<br>• Bytes 1–2: Distance<br>• Bytes 3–4: Rotation<br>• Bytes 5–20: Name (UTF-8 string) |
| `c005fa0d-0651-4800-b000-000000000000` | ✅ | ✅ | ❌ | Preset 3 Format:<br>• Byte 0: exists/deleted `1`/`0`<br>• Bytes 1–2: Distance<br>• Bytes 3–4: Rotation<br>• Bytes 5–20: Name (UTF-8 string) |
| `c005fa0e-0651-4800-b000-000000000000` | ✅ | ✅ | ❌ | Preset 4 Format:<br>• Byte 0: exists/deleted `1`/`0`<br>• Bytes 1–2: Distance<br>• Bytes 3–4: Rotation<br>• Bytes 5–20: Name (UTF-8 string) |
| `c005fa0f-0651-4800-b000-000000000000` | ✅ | ✅ | ❌ | Preset 5 Format:<br>• Byte 0: exists/deleted `1`/`0`<br>• Bytes 1–2: Distance<br>• Bytes 3–4: Rotation<br>• Bytes 5–20: Name (UTF-8 string) |
| `c005fa10-0651-4800-b000-000000000000` | ✅ | ✅ | ❌ | Preset 6 Format:<br>• Byte 0: exists/deleted `1`/`0`<br>• Bytes 1–2: Distance<br>• Bytes 3–4: Rotation<br>• Bytes 5–20: Name (UTF-8 string) |
| `c005fa14-0651-4800-b000-000000000000` | ❌ | ✅ | ❌ | Freeze position, single byte that defines which preset index is used |
| `c005fa15-0651-4800-b000-000000000000` | ✅ | ❌ | ❌ | Unknown |
| `c005fa16-0651-4800-b000-000000000000` | ✅ | ❌ | ❌ | Unknown |
| `c005fa17-0651-4800-b000-000000000000` | ✅ | ✅ | ❌ | Additional Name (UTF-8 string) for Preset 0 (17 Bytes) |
| `c005fa18-0651-4800-b000-000000000000` | ✅ | ✅ | ❌ | Additional Name (UTF-8 string) for Preset 1 (17 Bytes) |
| `c005fa19-0651-4800-b000-000000000000` | ✅ | ✅ | ❌ | Additional Name (UTF-8 string) for Preset 2 (17 Bytes) |
| `c005fa1a-0651-4800-b000-000000000000` | ✅ | ✅ | ❌ | Additional Name (UTF-8 string) for Preset 3 (17 Bytes) |
| `c005fa1b-0651-4800-b000-000000000000` | ✅ | ✅ | ❌ | Additional Name (UTF-8 string) for Preset 4 (17 Bytes) |
| `c005fa1c-0651-4800-b000-000000000000` | ✅ | ✅ | ❌ | Additional Name (UTF-8 string) for Preset 5 (17 Bytes) |
| `c005fa1d-0651-4800-b000-000000000000` | ✅ | ✅ | ❌ | Additional Name (UTF-8 string) for Preset 6 (17 Bytes) |
| `c005fa21-0651-4800-b000-000000000000` | ❌ | ✅ | ❌ | Unknown |
| `c005fa22-0651-4800-b000-000000000000` | ✅ | ❌ | ❌ | Unknown |
| `c005fa23-0651-4800-b000-000000000000` | ✅ | ✅ | ✅ | Unknown |
| `c005fa24-0651-4800-b000-000000000000` | ❌ | ✅ | ❌ | Unknown |

---

## Service 2: `030013ac-4202-2d8e-ea11-3959c46ca10e`

| UUID | Read | Write | Notify | Data |
|------|------|-------|--------|-------------|
| `c005fa05-0651-4800-b000-000000000000` | ❌ | ✅ | ❌ | Unknown |
| `c005fa06-0651-4800-b000-000000000000` | ✅ | ✅ | ❌ | Unknown |
| `c005fa25-0651-4800-b000-000000000000` | ✅ | ✅ | ✅ | Unknown |
| `c005fa26-0651-4800-b000-000000000000` | ✅ | ✅ | ❌ | Unknown |
| `c005fa28-0651-4800-b000-000000000000` | ✅ | ❌ | ✅ | Unknown |
| `c005fa29-0651-4800-b000-000000000000` | ✅ | ❌ | ❌ | Unknown |
| `c005fa2a-0651-4800-b000-000000000000` | ❌ | ✅ | ❌ | Call Preset with id 0x00 - 0x06 |
| `c005fa2b-0651-4800-b000-000000000000` | ✅ | ✅ | ❌ | TV width in cm |
| `c005fa2d-0651-4800-b000-000000000000` | ❌ | ✅ | ❌ | Authenticate for session, Little Endian format, authorised user pin is sent as is, for supervisior pin the high byte is offset by 64 |
| `c005fa2e-0651-4800-b000-000000000000` | ✅ | ❌ | ❌ | Check permission:<br>• Settings and Control (supervisior): `128,128`<br>• Control only: `128,0` |
| `c005fa2f-0651-4800-b000-000000000000` | ❌ | ✅ | ❌ | change PIN, Little Endian  |
| `c005fa30-0651-4800-b000-000000000000` | ✅ | ✅ | ❌ | Unknown |
| `c005fa31-0651-4800-b000-000000000000` | ❌ | ✅ | ❌ | Multi Pin features encoded as bitwise or. <br>0: change preset<br>1: change name<br>2: disable channel<br>3: change tv on off detection<br>4: change default position<br>5: start calibration  |
| `c005fa32-0651-4800-b000-000000000000` | ✅ | ✅ | ❌ | Unknown |
| `c005fa33-0651-4800-b000-000000000000` | ❌ | ✅ | ❌ | Unknown |
| `c005fa34-0651-4800-b000-000000000000` | ✅ | ❌ | ❌ | MCP HW Version (Bytes 0-3), MCP BL Version (Bytes 3-5),  CEB FW Version (Bytes 5-7) |
| `c005fa35-0651-4800-b000-000000000000` | ✅ | ✅ | ✅ | Unknown |
| `c005fa36-0651-4800-b000-000000000000` | ✅ | ✅ | ✅ | Unknown |
| `c005fa37-0651-4800-b000-000000000000` | ✅ | ✅ | ❌ | Name, exactly 20 bytes |
| `c005fa38-0651-4800-b000-000000000000` | ✅ | ❌ | ❌ | Unknown |
| `c005fa39-0651-4800-b000-000000000000` | ✅ | ❌ | ✅ | Pin Information<br>• No Pin: `12`<br>• Only Authorised user Pin: `13`• Different Pin for Authorised user and supervisior: `15` |
| `c005fa3a-0651-4800-b000-000000000000` | ✅ | ✅ | ✅ | Unknown |

---
<|MERGE_RESOLUTION|>--- conflicted
+++ resolved
@@ -1,11 +1,8 @@
 # Vogels MotionMount (TVM 7675) for Home Assistant
 
 Allows you to control the Vogel's MotionMount TVM 7675 non PRO device.
-<<<<<<< HEAD
-=======
 
 Project is still in heavy development, some features are missing and there are no unit tests yet.
->>>>>>> b9687294
 
 ## Setup
 
