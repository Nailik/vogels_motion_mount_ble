--- conflicted
+++ resolved
@@ -1,13 +1,5 @@
-<<<<<<< HEAD
 {
   "name": "Vogels Motion Mount (BLE)",
-  "render_readme": true
-}
-=======
-{
-  "name": "Vogels MotionMount (BLE) - Dev",
   "homeassistant": "2025.6.0",
   "render_readme": true
-}
-
->>>>>>> 112e5c9e
+}